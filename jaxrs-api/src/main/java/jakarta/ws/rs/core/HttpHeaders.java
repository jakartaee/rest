--- conflicted
+++ resolved
@@ -22,11 +22,6 @@
 import java.util.Map;
 import java.util.function.Predicate;
 
-<<<<<<< HEAD
-import jakarta.ws.rs.client.Entity;
-
-=======
->>>>>>> e5d1b8d8
 /**
  * An injectable interface that provides access to HTTP header information. All methods throw
  * {@link java.lang.IllegalStateException} if called outside the scope of a request (e.g. from a provider constructor).
