--- conflicted
+++ resolved
@@ -223,12 +223,8 @@
      * @deprecated This method will be removed in a future version. Please use
      *   RuntimeDelegate.getInstance().createHeaderDelegate(NewCookie.class).fromString(value) instead.
      */
-<<<<<<< HEAD
     @Deprecated
-    public static NewCookie valueOf(String value) {
-=======
     public static NewCookie valueOf(final String value) {
->>>>>>> 013841d3
         return delegate.fromString(value);
     }
 
