--- conflicted
+++ resolved
@@ -37,13 +37,8 @@
     <properties>
         <maven.compiler.source>11</maven.compiler.source>
         <maven.compiler.target>11</maven.compiler.target>
-<<<<<<< HEAD
         <jersey.version>3.1.0-M1</jersey.version>
-        <glassfish.container.version>6.1.0</glassfish.container.version>
-=======
-        <jersey.version>3.0.0</jersey.version>
         <glassfish.container.version>6.2.3</glassfish.container.version>
->>>>>>> 31e88610
         <jakarta.platform.version>9.1.0</jakarta.platform.version>
         <junit.jupiter.version>5.7.2</junit.jupiter.version>
         <jakarta.rest.version>3.1.0</jakarta.rest.version>
